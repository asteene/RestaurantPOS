{% extends "layout.html" %}

{% block content %}
<div class="row">
    <div class="col-md-12" id="home_buttons">
        <a href="/time" class="btn btn-primary" id="clock_in_out_button">Clock In/Out</a>
        <a href="/sales" class="btn btn-primary" id="sales_button">Sales Report</a>
        <a href="/" class="btn btn-primary" id="logout_button">Logout</a>
    </div>
<<<<<<< HEAD
=======
    <div>
        You have clocked in!!
    </div>
    <div>
        <img src="static/images/monkey.jpg" width="350" height="400">
    </div>
>>>>>>> 0dbf51be
</div>

{% endblock %}<|MERGE_RESOLUTION|>--- conflicted
+++ resolved
@@ -7,15 +7,12 @@
         <a href="/sales" class="btn btn-primary" id="sales_button">Sales Report</a>
         <a href="/" class="btn btn-primary" id="logout_button">Logout</a>
     </div>
-<<<<<<< HEAD
-=======
     <div>
         You have clocked in!!
     </div>
     <div>
         <img src="static/images/monkey.jpg" width="350" height="400">
     </div>
->>>>>>> 0dbf51be
 </div>
 
 {% endblock %}