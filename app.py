--- conflicted
+++ resolved
@@ -1,204 +1,196 @@
-#!/usr/bin/env python3
-
-from authentication.authTools import login_pipeline, update_passwords, hash_password
-from database.db import Database
-from flask import Flask, render_template, request
-from core.session import Sessions
-
-app = Flask(__name__)
-HOST, PORT = 'localhost', 8080
-global username, products, db, sessions
-username = 'default'
-db = Database('database/storeRecords.db')
-products = db.get_full_inventory()
-sessions = Sessions()
-sessions.add_new_session(username, db, False)
-
-
-@app.route('/')
-def index_page():
-    """
-    Renders the index page when the user is at the `/` endpoint, passing along default flask variables.
-
-    args:
-        - None
-
-    returns:
-        - None
-    """
-    return render_template('index.html', username=username, products=products, sessions=sessions)
-
-
-@app.route('/login')
-def login_page():
-    """
-    Renders the login page when the user is at the `/login` endpoint.
-
-    args:
-        - None
-
-    returns:
-        - None
-    """
-    return render_template('login.html')
-
-
-@app.route('/home', methods=['POST'])
-def login():
-    """
-    Renders the home page when the user is at the `/home` endpoint with a POST request.
-
-    args:
-        - None
-
-    returns:
-        - None
-
-    modifies:
-        - sessions: adds a new session to the sessions object
-
-    """
-    username = request.form['username']
-    password = request.form['password']
-    manager = False
-    if(username == "admin"):
-        manager = True
-    if login_pipeline(username, password):
-        sessions.add_new_session(username, db, manager)
-        return render_template('home.html', products=products, sessions=sessions)
-    else:
-        print(f"Incorrect username ({username}) or password ({password}).")
-        return render_template('index.html')
-
-
-@app.route('/register')
-def register_page():
-    """
-    Renders the register page when the user is at the `/register` endpoint.
-
-    args:
-        - None
-
-    returns:
-        - None
-    """
-    return render_template('register.html')
-
-
-@app.route('/register', methods=['POST'])
-def register():
-    """
-    Renders the index page when the user is at the `/register` endpoint with a POST request.
-
-    args:
-        - None
-
-    returns:
-        - None
-
-    modifies:
-        - passwords.txt: adds a new username and password combination to the file
-        - database/storeRecords.db: adds a new user to the database
-    """
-    username = request.form['username']
-    password = request.form['password']
-    email = request.form['email']
-    first_name = request.form['first_name']
-    last_name = request.form['last_name']
-    salt, key = hash_password(password)
-    update_passwords(username, key, salt)
-    db.insert_user(username, key, email, first_name, last_name, False)
-    return render_template('index.html')
-
-
-@app.route('/checkout', methods=['POST'])
-def checkout():
-    """
-    Renders the checkout page when the user is at the `/checkout` endpoint with a POST request.
-
-    args:
-        - None
-
-    returns:
-        - None
-
-    modifies:
-        - sessions: adds items to the user's cart
-    """
-    order = {}
-    user_session = sessions.get_session(username)
-    for item in products:
-        print(f"item ID: {item['id']}")
-        if request.form[str(item['id'])] > '0':
-            count = request.form[str(item['id'])]
-            order[item['item_name']] = count
-            table = request.form['table']
-            user_session.add_new_item(
-                item['id'], item['item_name'], item['price'], count)
-
-    user_session.submit_cart()
-
-    return render_template('checkout.html', order=order, sessions=sessions, total_cost=user_session.total_cost)
-
-# need to add a check to make sure the session is an admin session before people can access
-# most likely just modify the /home page for Managers to display the option
-# Otherwise, need to make sure it can't be accessed directly. Leaving it this way for testing atm
-@app.route('/sales')
-def sales_page():
-    """
-    Renders the sales page when the user is at the `/sales` endpoint.
-
-    args:
-        - None
-
-    returns:
-        - None
-
-    modifies:
-        - None
-    """
-    return render_template('sales.html')
-
-
-@app.route('/time')
-def time_page():
-    """
-<<<<<<< HEAD
-    Renders the sales page when the user is at the `/home` endpoint with a POST request.
-=======
-    Renders the time page when the user is at the `/time` endpoint.
->>>>>>> 0dbf51be
-
-    args:
-        - None
-
-    returns:
-        - None
-
-    modifies:
-        - None
-    """
-<<<<<<< HEAD
-    return render_template('time.html')    
-=======
-    return render_template('time.html')
-
-@app.route('/orders')
-def orders_page():
-    """
-    Renders the orders page when the user is at the `/orders` endpoint.
-
-    args:
-        - None
-
-    returns:
-        - None
-
-    modifies:
-        - None
-    """
-    return render_template('orders.html')       
->>>>>>> 0dbf51be
-
-if __name__ == '__main__':
-    app.run(debug=True, host=HOST, port=PORT)
+#!/usr/bin/env python3
+
+from authentication.authTools import login_pipeline, update_passwords, hash_password
+from database.db import Database
+from flask import Flask, render_template, request
+from core.session import Sessions
+
+app = Flask(__name__)
+HOST, PORT = 'localhost', 8080
+global username, products, db, sessions
+username = 'default'
+db = Database('database/storeRecords.db')
+products = db.get_full_inventory()
+sessions = Sessions()
+sessions.add_new_session(username, db, False)
+
+
+@app.route('/')
+def index_page():
+    """
+    Renders the index page when the user is at the `/` endpoint, passing along default flask variables.
+
+    args:
+        - None
+
+    returns:
+        - None
+    """
+    return render_template('index.html', username=username, products=products, sessions=sessions)
+
+
+@app.route('/login')
+def login_page():
+    """
+    Renders the login page when the user is at the `/login` endpoint.
+
+    args:
+        - None
+
+    returns:
+        - None
+    """
+    return render_template('login.html')
+
+
+@app.route('/home', methods=['POST'])
+def login():
+    """
+    Renders the home page when the user is at the `/home` endpoint with a POST request.
+
+    args:
+        - None
+
+    returns:
+        - None
+
+    modifies:
+        - sessions: adds a new session to the sessions object
+
+    """
+    username = request.form['username']
+    password = request.form['password']
+    manager = False
+    if(username == "admin"):
+        manager = True
+    if login_pipeline(username, password):
+        sessions.add_new_session(username, db, manager)
+        return render_template('home.html', products=products, sessions=sessions)
+    else:
+        print(f"Incorrect username ({username}) or password ({password}).")
+        return render_template('index.html')
+
+
+@app.route('/register')
+def register_page():
+    """
+    Renders the register page when the user is at the `/register` endpoint.
+
+    args:
+        - None
+
+    returns:
+        - None
+    """
+    return render_template('register.html')
+
+
+@app.route('/register', methods=['POST'])
+def register():
+    """
+    Renders the index page when the user is at the `/register` endpoint with a POST request.
+
+    args:
+        - None
+
+    returns:
+        - None
+
+    modifies:
+        - passwords.txt: adds a new username and password combination to the file
+        - database/storeRecords.db: adds a new user to the database
+    """
+    username = request.form['username']
+    password = request.form['password']
+    email = request.form['email']
+    first_name = request.form['first_name']
+    last_name = request.form['last_name']
+    salt, key = hash_password(password)
+    update_passwords(username, key, salt)
+    db.insert_user(username, key, email, first_name, last_name, False)
+    return render_template('index.html')
+
+
+@app.route('/checkout', methods=['POST'])
+def checkout():
+    """
+    Renders the checkout page when the user is at the `/checkout` endpoint with a POST request.
+
+    args:
+        - None
+
+    returns:
+        - None
+
+    modifies:
+        - sessions: adds items to the user's cart
+    """
+    order = {}
+    user_session = sessions.get_session(username)
+    for item in products:
+        print(f"item ID: {item['id']}")
+        if request.form[str(item['id'])] > '0':
+            count = request.form[str(item['id'])]
+            order[item['item_name']] = count
+            table = request.form['table']
+            user_session.add_new_item(
+                item['id'], item['item_name'], item['price'], count)
+
+    user_session.submit_cart()
+
+    return render_template('checkout.html', order=order, sessions=sessions, total_cost=user_session.total_cost)
+
+# need to add a check to make sure the session is an admin session before people can access
+# most likely just modify the /home page for Managers to display the option
+# Otherwise, need to make sure it can't be accessed directly. Leaving it this way for testing atm
+@app.route('/sales')
+def sales_page():
+    """
+    Renders the sales page when the user is at the `/sales` endpoint.
+
+    args:
+        - None
+
+    returns:
+        - None
+
+    modifies:
+        - None
+    """
+    return render_template('sales.html')
+
+
+@app.route('/time')
+def time_page():
+    """
+    Renders the time page when the user is at the `/time` endpoint.
+
+    args:
+        - None
+
+    returns:
+        - None
+
+    modifies:
+        - None
+    """
+    return render_template('time.html')
+
+@app.route('/orders')
+def orders_page():
+    """
+    Renders the orders page when the user is at the `/orders` endpoint.
+
+    args:
+        - None
+
+    returns:
+        - None
+
+    modifies:
+        - None
+    """
+    return render_template('orders.html')       
+
+if __name__ == '__main__':
+    app.run(debug=True, host=HOST, port=PORT)