--- conflicted
+++ resolved
@@ -87,16 +87,11 @@
     else:
         return True, "Connection is not single threaded."
     
-<<<<<<< HEAD
 def test_set_sale_location(db: Database = None) -> bool:
     db = Database('database/storeRecords.db') if db is None else db
     
-    db.set_sale_location(1, 3)
-=======
-def test_set_sale_location(db: Database) -> None:
     db = Database("database/storeRecords.db") if db is None else db
     db.set_sale_location(0, 3)
->>>>>>> 0dbf51be
     if(db.get_sales_by_location(3) != None):
         return True
     else:
